{
  "name": "@graphql-yoga/website",
  "version": "0.0.0",
  "private": true,
  "scripts": {
    "build": "next build",
    "algolia-sync": "ts-node scripts/algolia-ci.ts",
    "postbuild": "npx next-sitemap && ts-node scripts/sitemap-ci.ts",
    "dev": "concurrently -r \"next-remote-watch ./docs ./routes.ts ./src/pages/_app.tsx ./src/pages/_document.tsx\" \"wait-on -s 1 http://localhost:3000 && open-cli http://localhost:3000\"",
    "next": "next",
    "start": "next start",
    "analyze": "cross-env ANALYZE=true next build",
    "check": "exit 0"
  },
  "devDependencies": {
    "@guild-docs/algolia": "0.0.2-alpha-155a850.0",
    "@next/bundle-analyzer": "^12.0.10",
    "@types/concurrently": "^6.4.0",
    "@types/mdx-js__react": "^1.5.5",
    "@types/node": "^16.11.7",
    "@types/react": "^18.0.0",
    "@types/react-dom": "^18.0.0",
    "bob-tsm": "^0.4.6",
    "concurrently": "^7.0.0",
    "cross-env": "^7.0.3",
    "esbuild": "^0.14.21",
    "next-remote-watch": "^1.0.0",
    "open-cli": "^7.0.1",
    "fast-xml-parser": "^4.0.7",
    "typescript": "^4.5.5",
    "wait-on": "^6.0.1"
  },
  "dependencies": {
    "@chakra-ui/icons": "^1.1.5",
    "@chakra-ui/react": "^1.8.3",
    "@chakra-ui/theme-tools": "^1.3.4",
    "@chakra-ui/utils": "^1.10.2",
    "@emotion/react": "^11.7.1",
    "@emotion/styled": "^11.6.0",
    "@graphql-yoga/node": "2.5.0",
    "@graphql-yoga/render-graphiql": "2.6.0",
    "@guild-docs/client": "^1.4.0",
    "@guild-docs/server": "^2.2.0",
<<<<<<< HEAD
    "@theguild/components": "1.11.3-alpha-d662dd5.0",
=======
    "@theguild/components": "1.11.2",
>>>>>>> 5a0f4340
    "framer-motion": "^6.2.6",
    "graphql": "16.4.0",
    "next": "^12.0.10",
    "next-i18next": "^11.0.0",
    "next-seo": "^5.1.0",
    "next-sitemap": "^2.5.17",
    "react": "^18.0.0",
    "react-dom": "^18.0.0",
    "react-icons": "^4.3.1",
    "react-use": "^17.3.2",
    "remark-admonitions": "^1.2.1",
    "shiki": "^0.10.1"
  }
}<|MERGE_RESOLUTION|>--- conflicted
+++ resolved
@@ -41,11 +41,7 @@
     "@graphql-yoga/render-graphiql": "2.6.0",
     "@guild-docs/client": "^1.4.0",
     "@guild-docs/server": "^2.2.0",
-<<<<<<< HEAD
     "@theguild/components": "1.11.3-alpha-d662dd5.0",
-=======
-    "@theguild/components": "1.11.2",
->>>>>>> 5a0f4340
     "framer-motion": "^6.2.6",
     "graphql": "16.4.0",
     "next": "^12.0.10",
