--- conflicted
+++ resolved
@@ -114,19 +114,6 @@
 
 The `options` object has the following fields:
 
-<<<<<<< HEAD
-| Key | Type | Default | Note |
-| ---  | --- | --- | --- |
-| `cors` | Object |  `null` | Contains [configuration options](https://github.com/expressjs/cors#configuration-options) for [cors](https://github.com/expressjs/cors) |
-| `tracing`  | Boolean or [TracingOptions](/src/types.ts#L49-L51)  |  `'http-header'`  | Indicates whether [Apollo Tracing](https://github.com/apollographql/apollo-tracing) should be enabled or disabled for your server (if a string is provided, accepted values are: `'enabled'`, `'disabled'`, `'http-header'`) |
-| `port`  | Number or String |  `4000`  | Determines the port your server will be listening on (note that you can also specify the port by setting the `PORT` environment variable) |
-| `endpoint`  | String  |  `'/'`  | Defines the HTTP endpoint of your server |
-| `subscriptions` | Object or String or `false`  |  `'/'`  | Defines the subscriptions (websocket) endpoint for your server; accepts an object with [subscription server options](https://github.com/apollographql/subscriptions-transport-ws#constructoroptions-socketoptions) `path`, `keepAlive`, `onConnect` and `onDisconnect`; setting to `false` disables subscriptions completely |
-| `playground` | String or `false` |  `'/'`  | Defines the endpoint where you can invoke the [Playground](https://github.com/graphcool/graphql-playground); setting to `false` disables the playground endpoint |
-| `uploads` | [UploadOptions](/src/types.ts#L39-L43) or `false` or `undefined`  | `null`  | Provides information about upload limits; the object can have any combination of the following three keys: `maxFieldSize`, `maxFileSize`, `maxFiles`; each of these have values of type Number; setting to `false` disables file uploading |
-| `https` | [HttpsOptions](/src/types.ts#L62-L65) or `undefined` | `undefined` | Enables HTTPS support with a key/cert |
-| `getEndpoint`  | String or Boolean |  `null`  | Adds a graphql HTTP GET endpoint to your server (defaults to `endpoint` if `true`).  Used for leveraging CDN level caching. |
-=======
 | Key             | Type                                                             | Default         | Note                                                                                                                                                                                                                                                                                                                         |
 | --------------- | ---------------------------------------------------------------- | --------------- | ---------------------------------------------------------------------------------------------------------------------------------------------------------------------------------------------------------------------------------------------------------------------------------------------------------------------------- |
 | `cors`          | Object                                                           | `null`          | Contains [configuration options](https://github.com/expressjs/cors#configuration-options) for [cors](https://github.com/expressjs/cors)                                                                                                                                                                                      |
@@ -136,8 +123,8 @@
 | `subscriptions` | Object or String or `false`                                      | `'/'`           | Defines the subscriptions (websocket) endpoint for your server; accepts an object with [subscription server options](https://github.com/apollographql/subscriptions-transport-ws#constructoroptions-socketoptions) `path`, `keepAlive`, `onConnect` and `onDisconnect`; setting to `false` disables subscriptions completely |
 | `playground`    | String or `false`                                                | `'/'`           | Defines the endpoint where you can invoke the [Playground](https://github.com/graphcool/graphql-playground); setting to `false` disables the playground endpoint                                                                                                                                                             |
 | `uploads`       | [UploadOptions](/src/types.ts#L39-L43) or `false` or `undefined` | `null`          | Provides information about upload limits; the object can have any combination of the following three keys: `maxFieldSize`, `maxFileSize`, `maxFiles`; each of these have values of type Number; setting to `false` disables file uploading                                                                                   |
-| `https`         | [HttpsOptions](/src/types.ts#L62-L65) or `undefined`             | `undefined`     | Enables HTTPS support with a key/cert                                                                                                                                                                                                                                                                                        |
->>>>>>> 0911a66d
+| `https`         | [HttpsOptions](/src/types.ts#L62-L65) or `undefined`             | `undefined`     | Enables HTTPS support with a key/cert
+| `getEndpoint`  | String or Boolean |  `null`  | Adds a graphql HTTP GET endpoint to your server (defaults to `endpoint` if `true`).  Used for leveraging CDN level caching. |
 
 Additionally, the `options` object exposes these `apollo-server` options:
 
