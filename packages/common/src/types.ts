import type {
  DocumentNode,
  ExecutionResult,
  GraphQLError,
  GraphQLSchema,
  OperationDefinitionNode,
} from 'graphql'
import type { TypedDocumentNode } from '@graphql-typed-document-node/core'
import { PromiseOrValue } from '@envelop/core'

export interface ExecutionPatchResult<
  TData = { [key: string]: any },
  TExtensions = { [key: string]: any },
> {
  errors?: ReadonlyArray<GraphQLError>
  data?: TData | null
  path?: ReadonlyArray<string | number>
  label?: string
  hasNext: boolean
  extensions?: TExtensions
}

export interface GraphQLParams<
  TVariables = Record<string, any>,
<<<<<<< HEAD
  TExtensions = Record<string, unknown>,
> {
=======
  TExtensions = Record<string, any>,
  > {
>>>>>>> 0deb5bd6
  operationName?: string
  query?: string
  variables?: TVariables
  extensions?: TExtensions
}

export interface FormatPayloadParams<TContext, TRootValue> {
  payload: ExecutionResult | ExecutionPatchResult
  context?: TContext
  document?: DocumentNode
  operation?: OperationDefinitionNode
  rootValue?: TRootValue
}

export interface YogaInitialContext {
  /**
   * A Document containing GraphQL Operations and Fragments to execute.
   */
  query?: string | DocumentNode
  /**
   * An object describing the HTTP request.
   */
  request: Request
  /**
   * The name of the Operation in the Document to execute.
   */
  operationName?: string
  /**
   * Values for any Variables defined by the Operation.
   */
  variables?: string | Record<string, any>
  /**
   * Additional extensions object sent by the client.
   */
  extensions?: Record<string, any>
}

export interface RequestProcessContext<TContext, TRootValue>
  extends YogaInitialContext {
  /**
   * The GraphQL schema used to process the request.
   */
  schema: GraphQLSchema
  /**
   * A function whose return value is passed in as the `context` to `execute`.
   */
  contextFactory: () => Promise<TContext> | TContext
  /**
   * A function which will be used to execute instead of default `execute` from `graphql-js`.
   */
  execute: (...args: any[]) => any
  /**
   * A function which will be used to create a document instead of the default `parse` from `graphql-js`.
   */
  parse: (...args: any[]) => any
  /**
   * A function which will be used to subscribe instead of default `subscribe` from `graphql-js`.
   */
  subscribe: (...args: any[]) => any
  /**
   * A function which will be used to validate instead of default `validate` from `graphql-js`.
   */
  validate: (...args: any[]) => any
  /**
   * The extra headers server will send in the request
   */
  extraHeaders: Record<string, string>
  /**
   * WHATWG compliant Response constructor
   */
  Response: typeof Response
  /**
   * WHATWG compliant ReadableStream constructor
   */
  ReadableStream: typeof ReadableStream
}

export type CORSOptions =
  | {
      origin?: string[] | string
      methods?: string[]
      allowedHeaders?: string[]
      exposedHeaders?: string[]
      credentials?: boolean
      maxAge?: number
    }
  | false

export type GraphQLServerInject<
  TData = any,
  TVariables = Record<string, any>,
  TServerContext extends Record<string, any> = Record<string, any>,
> = {
  /** GraphQL Operation to execute */
  document: string | TypedDocumentNode<TData, TVariables>
  /** Variables for GraphQL Operation */
  variables?: TVariables
  /** Name for GraphQL Operation */
  operationName?: string
  /** Set any headers for the GraphQL request */
  headers?: HeadersInit
} & ({} extends TServerContext
  ? { serverContext?: TServerContext }
  : { serverContext: TServerContext })

export { EnvelopError as GraphQLYogaError } from '@envelop/core'

declare global {
  interface ReadableStream<R = any> {
    [Symbol.asyncIterator]: () => AsyncIterator<R>
  }
}

export type FetchEvent = Event & {
  respondWith: (response: PromiseOrValue<Response>) => void
  request: Request
}

export type FetchAPI = {
  /**
   * WHATWG compliant Request object constructor
   * Default: `Request` from `cross-undici-fetch`
   * @see https://developer.mozilla.org/en-US/docs/Web/API/Request
   */
  Request?: typeof Request
  /**
   * WHATWG compliant Response object constructor
   * Default: `Response` from `cross-undici-fetch`
   * @see https://developer.mozilla.org/en-US/docs/Web/API/Response
   */
  Response?: typeof Response
  /**
   * WHATWG compliant fetch function
   * Default: `fetch` from `cross-undici-fetch`
   * @see https://developer.mozilla.org/en-US/docs/Web/API/WindowOrWorkerGlobalScope/fetch
   */
  fetch?: typeof fetch
  /**
   * WHATWG compliant ReadableStream object constructor
   * Default: `ReadableStream` from `cross-undici-fetch`
   * @see https://developer.mozilla.org/en-US/docs/Web/API/ReadableStream
   */
  ReadableStream?: typeof ReadableStream
}<|MERGE_RESOLUTION|>--- conflicted
+++ resolved
@@ -22,13 +22,8 @@
 
 export interface GraphQLParams<
   TVariables = Record<string, any>,
-<<<<<<< HEAD
-  TExtensions = Record<string, unknown>,
+  TExtensions = Record<string, any>,
 > {
-=======
-  TExtensions = Record<string, any>,
-  > {
->>>>>>> 0deb5bd6
   operationName?: string
   query?: string
   variables?: TVariables
