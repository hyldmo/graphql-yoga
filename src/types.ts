--- conflicted
+++ resolved
@@ -16,11 +16,8 @@
 import { SchemaDirectiveVisitor } from 'graphql-tools/dist/schemaVisitor'
 import { ExecutionParams } from 'subscriptions-transport-ws'
 import { LogFunction } from 'apollo-server-core'
-<<<<<<< HEAD
 import { IMocks } from 'graphql-tools'
-=======
 import { IMiddleware as IFieldMiddleware } from 'graphql-middleware'
->>>>>>> b4544a2b
 
 export type Omit<T, K> = Pick<T, Exclude<keyof T, K>>
 export interface IResolvers {
@@ -120,11 +117,8 @@
   resolverValidationOptions?: IResolverValidationOptions
   schema?: GraphQLSchema
   context?: Context | ContextCallback
-<<<<<<< HEAD
   mocks?: IMocks
-=======
   middlewares?: IFieldMiddleware[]
->>>>>>> b4544a2b
 }
 
 export interface LambdaProps {
